##################################################################################
# This file is part of StateSpaceEcon.jl
# BSD 3-Clause License
# Copyright (c) 2020-2023, Bank of Canada
# All rights reserved.
##################################################################################

"""
    StackedTimeSolverData

The data structure used in the stacked time algorithm.
"""
struct StackedTimeSolverData # <: AbstractSolverData
    "Number of time periods"
    NT::Int
    "Number of variables"
    NV::Int
    "Number of shocks"
    NS::Int
    "Number of unknowns = variables + shocks + aux variables"
    NU::Int
    "Final condition type: `fcgiven` or `fclevel` or `fcslope`."
    FC::Vector{<:FinalCondition}
    "List of vectors for the time indexes of blocks of the matrix."
    TT::Vector{Vector{Int}}
    "List of vectors for the row indexes of each block."
    II::Vector{Vector{Int}}
    "List of vectors for the column indexes of each block."
    JJ::Vector{Vector{Int}}
    "Inverse lookup for the column indexes."
    BI::Vector{Vector{Int}}
    "Jacobian matrix cache."
    J::SparseMatrixCSC{Float64,Int}
    "Correction to J in case FC == fcslope. See description of algorithm."
    CiSc::SparseMatrixCSC{Float64,Int}   # Correction to J to account for FC in the case of fcslope
    "The steady state data, used for FC ∈ (fclevel, fcslope)."
    SS::AbstractArray{Float64,2}
    "Mask of variables with constant growth rate in the steady state"
    log_mask::AbstractVector{Bool}
    "Mask of variables with constant change in the steady state"
    lin_mask::AbstractVector{Bool}
    "The `evaldata` from the model, used to evaluate RJ and R!"
    evaldata::ModelBaseEcon.AbstractModelEvaluationData
    "Keep track of which variables are set by exogenous constraints."
    exog_mask::AbstractVector{Bool}
    "Keep track of which variables are set by final conditions."
    fc_mask::AbstractVector{Bool}
    "Keep track of which variables are \"active\" for the solver."
    solve_mask::AbstractVector{Bool}
    "Cache the factorization of the active part of J"
    J_factorized::Ref{Any}
    "Set to one of :qr or :lu"
    factorization::Symbol
end

#############################################################################

"""
    var_CiSc(sd::StackedTimeSolverData, var::ModelVariable, fc::FinalCondition)

Return data related to the correction of the Jacobian matrix needed for the
given final condition for the given variable.

!!! warning
    Internal function not part of the public interface.
"""
function var_CiSc end

"""
    assign_fc!(x::Vector, exog::Vector, vind::Int, sd::StackedTimeSolverData, fc::FinalCondition)
    
Applying the final condition `fc` for variable with index `vind`. Exogenous data
is provided in `exog` and stacked time solver data in `sd`. This function
updates the solution vector `x` in place and returns `x`.

!!! warning
    Internal function not part of the public interface.
"""
function assign_fc! end

# var_CiSc(::StackedTimeSolverData, ::ModelVariable, ::FinalCondition) = error("Missing var_CiSc for $(typeof(fc))")
# assign_fc!(::AbstractVector{Float64}, ::AbstractVector{Float64}, ::Int, fc::FinalCondition) = error("Missing assign_fc! for $(typeof(fc))")

#######

@inline function var_CiSc(::StackedTimeSolverData, ::ModelVariable, ::FCNone)
    # No Jacobian correction 
    return Dict{Int,Vector{Float64}}()
end

@inline function assign_fc!(x::AbstractVector{Float64}, exog::AbstractVector{Float64}, vind::Int, sd::StackedTimeSolverData, ::FCNone)
    # nothing to see here
    return x
end

#######

@inline function var_CiSc(::StackedTimeSolverData, ::ModelVariable, ::FCGiven)
    # No Jacobian correction 
    return Dict{Int,Vector{Float64}}()
end

@inline function assign_fc!(x::AbstractVector{Float64}, exog::AbstractVector{Float64}, ::Int, sd::StackedTimeSolverData, ::FCGiven)
    # values given exogenously
    if x !== exog
        x[sd.TT[end]] .= exog[sd.TT[end]]
    end
    return x
end

#######

@inline function var_CiSc(::StackedTimeSolverData, ::ModelVariable, ::FCMatchSSLevel)
    # No Jacobian correction 
    return Dict{Int,Vector{Float64}}()
end

@inline function assign_fc!(x::AbstractVector{Float64}, ::AbstractVector{Float64}, vind::Int, sd::StackedTimeSolverData, ::FCMatchSSLevel)
    # values come from the steady state
    x[sd.TT[end]] .= sd.SS[sd.TT[end], vind]
    return x
end

#######

@inline function var_CiSc(sd::StackedTimeSolverData, ::ModelVariable, ::FCMatchSSRate)
    # Matrix C is composed of blocks looking like this:
    #    1  0  0  0
    #   -1  1  0  0
    #    0 -1  1  0
    #    0  0 -1  1
    # The corresponding rows in Sc look like this
    #   0 0 0 0 0 -1
    #   0 0 0 0 0  0
    #   0 0 0 0 0  0
    #   0 0 0 0 0  0
    # The C^{-1} * Sc matrix then looks like this
    #   0 0 0 0 0 -1
    #   0 0 0 0 0 -1
    #   0 0 0 0 0 -1
    #   0 0 0 0 0 -1
    # The number of rows equals NTFC (the number of final condition periods)
    # The column with the -1 is the one corresponding to the last simulation period of the variable.
    return Dict{Int,Vector{Float64}}(0 => fill(-1.0, length(sd.TT[end])))
end

@inline function assign_fc!(x::AbstractVector{Float64}, ::AbstractVector{Float64}, vind::Int, sd::StackedTimeSolverData, ::FCMatchSSRate)
    # compute values using the slope from the steady state
    for t in sd.TT[end]
        x[t] = x[t-1] + sd.SS[t, vind] - sd.SS[t-1, vind]
    end
    return x
end

#######

@inline function var_CiSc(sd::StackedTimeSolverData, ::ModelVariable, ::FCConstRate)
    # Matrix C is composed of blocks looking like this:
    #    -1  0  0  0  0
    #     2 -1  1  0  0
    #    -1  2 -1  0  0
    #     0 -1  2 -1  0
    #     0  0 -1  2 -1
    # The corresponding rows in Sc look like this
    #     0 ..  0 -1  2
    #     0 ..  0  0 -1
    #     0 ..  0  0  0
    #     0 ..  0  0  0
    #     0 ..  0  0  0
    # The C^{-1} * Sc matrix then looks like this
    #     0 ..  0  1 -2
    #     0 ..  0  2 -3
    #     0 ..  0  3 -4
    #     0 ..  0  4 -5
    #     0 ..  0  5 -6

    # The number of rows equals sd.TT[end] (the number of final condition periods)
    # The column with -2,-3,-4... has offset 0 -- the last simulation period.
    # The column with  1, 2, 3... has offset -1 -- the period before the last simulation period.
    foo = collect(Float64, 1:length(sd.TT[end]))
    return Dict{Int,Vector{Float64}}(-1 => foo, 0 => -1.0 .- foo)
end

@inline function assign_fc!(x::AbstractVector{Float64}, ::AbstractVector{Float64}, ::Int, sd::StackedTimeSolverData, ::FCConstRate)
    # compute values using the slope at the end of the simulation
    for t in sd.TT[end]
        x[t] = 2x[t-1] - x[t-2]
    end
    return x
end


"""
    update_plan!(sd::StackedTimeSolverData, model, plan; changed=false)

Update the stacked time solver data to reflect the new plan. The new plan must
have the same range as the original plan, otherwise the solver data cannot be
updated in place.

By default the data structure is updated only if an actual change in the plan is
detected. Setting the `changed` flag to `true` forces the update even if the
plan seems unchanged. This is necessary only in rare circumstances.

!!! warning
    Internal function not part of the public interface.
"""
function update_plan!(sd::StackedTimeSolverData, model::Model, plan::Plan; changed=false)
    if sd.NT != length(plan.range)
        error("Unable to update using a simulation plan of different length.")
    end

    unknowns = model.allvars

    # LinearIndices used for indexing the columns of the global matrix
    LI = LinearIndices((plan.range, 1:sd.NU))

    sim = model.maxlag+1:sd.NT-model.maxlead
    NTFC = model.maxlead

    # Assume initial conditions are set correctly to exogenous in the constructor
    # We only update the masks during the simulation periods
    foo = BitArray(undef, sd.NU)
    for t in sim
        # s = p[t]
        # si = indexin(s, unknowns)
        si = plan[t, Val(:inds)]
        fill!(foo, false)
        foo[si] .= true
        if !all(foo .== sd.exog_mask[LI[t, :]])
            sd.exog_mask[LI[t, :]] .= foo
            changed = true
        end
    end

    # Update the solve_mask array
    if changed
        @. sd.solve_mask = !(sd.fc_mask | sd.exog_mask)
        @assert !any(sd.exog_mask .& sd.fc_mask)
        @assert sum(sd.solve_mask) == size(sd.J, 1)

        # Update the Jacobian correction matrix, if exogenous plan changed
        II, JJ, VV = Int[], Int[], Float64[]
        last_sim_t = last(sim)
        var_to_idx = ModelBaseEcon.get_var_to_idx(model)
        for (vi, (v, fc)) in enumerate(zip(unknowns, sd.FC))
            @assert vi == var_to_idx[v]
            # var_CiSc returns a Dict with keys equal to the column offset relative to last_sim_t
            # and values containing the column values.
            for (offset, values) in var_CiSc(sd, v, fc)
                # col_ind is the column index in the global matrix
                col_ind = LI[last_sim_t+offset, vi]
                if !sd.solve_mask[col_ind]
                    # this value is exogenous, no column for it in Sc
                    continue
                end
                # The column index in the active matrix
                JJvar = let
                    # Full matrix has sd.NU*sd.NT columns
                    # We take a vector with this many `false`s and put a `true` only in `col_ind` position
                    # Then we select only the active positions in this vector (that's foo[sd.solve_mask])
                    # Then we find the index of the `true` value - that's the column index in the active sub-matrix.
                    foo = falses(sd.NU * sd.NT)
                    foo[col_ind] = true
                    ind = findall(foo[sd.solve_mask])
                    repeat(ind, NTFC)
                end
                # The row indices for this block
                #   the block for variable 1 gets row indexes 1 .. NTFC
                #   the block for variable 2 gets row indexes NTFC+1 .. 2*NTFC
                #   the block for variable vi gets row indexes (vi-1)*NTFC+1 .. vi*NTFC
                IIvar = ((vi-1)*NTFC+1):(vi*NTFC)
                # The values in this column came from the var_CiSc call above
                VVvar = values
                append!(II, IIvar)
                append!(JJ, JJvar)
                append!(VV, VVvar)
            end
        end
        # Construct the sparse matrix
        sd.CiSc .= sparse(II, JJ, VV, NTFC * sd.NU, size(sd.J, 1))
        # cached lu is no longer valid, since active columns have changed
        sd.J_factorized[] = nothing
    end

    return sd
end

"""
    make_BI(J, II)

Prepares the `BI` array for the solver data. Called from the constructor of
`StackedTimeSolverData`.

!!! warning
    Internal function not part of the public interface.
"""
function make_BI(JMAT::SparseMatrixCSC{Float64,Int}, II::AbstractVector{<:AbstractVector{Int}})
    # Computes the set of indexes in JMAT.nzval corresponding to blocks of equations in II

    # Bar is the inverse map of II, i.e. Bar[j] = i <=> II[i] contains j
    local Bar = zeros(Int, size(JMAT, 1))
    for i in axes(II, 1)
        Bar[II[i]] .= i
    end

    # start with empty lists in BI
    local BI = [[] for _ in II]

    # iterate the non-zero elements of JMAT and record their row numbers in BI
    local rows = rowvals(JMAT)
    local n = size(JMAT, 2)
    for i = 1:n
        for j in nzrange(JMAT, i)
            row = rows[j]
            push!(BI[Bar[row]], j)
        end
    end
    return BI
end

StackedTimeSolverData(model::Model, plan::Plan, fctype::FinalCondition, variant::Symbol=model.options.variant) = StackedTimeSolverData(model, plan, setfc(model, fctype), variant)
function StackedTimeSolverData(model::Model, plan::Plan, fctype::AbstractVector{FinalCondition}, variant::Symbol=model.options.variant)

    evaldata = getevaldata(model, variant)
    var_to_idx = ModelBaseEcon.get_var_to_idx(model)

    NT = length(plan.range)
    init = 1:model.maxlag
    term = NT-model.maxlead+1:NT
    sim = model.maxlag+1:NT-model.maxlead
    NTFC = length(term)
    NTSIM = length(sim)
    NTIC = length(init)

    need_SS = false
    for fc in fctype
        if (fc === fclevel || fc === fcslope)
            need_SS = true
        end
        if (fc === fcnatural) && (length(sim) + length(init) < 2)
            throw(ArgumentError("Simulation must include at least 2 periods for `fcnatural`."))
        end
    end

    if need_SS && !issssolved(model)
        # NOTE: we do not verify the steady state, just make sure it's been assigned
        throw(ArgumentError("Steady state must be solved for `fclevel` or `fcslope`."))
    end

    unknowns = model.allvars
    nunknowns = length(unknowns)

    nvars = length(model.variables)
    nshks = length(model.shocks)
    nauxs = length(model.auxvars)

    equations = model.alleqns
    nequations = length(equations)

    # LinearIndices used for indexing the columns of the global matrix
    LI = LinearIndices((plan.range, 1:nunknowns))

    # Initialize empty arrays
    TT = Vector{Int}[] # the time indexes of the block, used when updating values in stackedtime_RJ
    II = Vector{Int}[] # the row indexes
    JJ = Vector{Int}[] # the column indexes

    # Prep the Jacobian matrix
    neq = 0 # running counter of equations added to matrix
    # Model equations are the same for each sim period, just shifted according to t
<<<<<<< HEAD
    Jblock = [ti + NT * (ModelBaseEcon._index_of_var(var, unknowns) - 1) for eqn_pair in equations for (var, ti) in keys(eqn_pair[2].tsrefs)]
    Iblock = [i for (i, eqn_pair) in enumerate(equations) for _ in eqn_pair[2].tsrefs]
=======
    Jblock = [ti + NT * (var_to_idx[var] - 1) for eqn in equations for (var, ti) in keys(eqn.tsrefs)]
    Iblock = [i for (i, eqn) in enumerate(equations) for _ in eqn.tsrefs]
>>>>>>> 36ecc5f3
    Tblock = -model.maxlag:model.maxlead
    for t in sim
        push!(TT, t .+ Tblock)
        push!(II, neq .+ Iblock)
        push!(JJ, t .+ Jblock)
        neq += nequations
    end
    # Construct the
    begin
        I = vcat(II...)
        J = vcat(JJ...)
        JMAT = sparse(I, J, fill(NaN64, size(I)), NTSIM * nequations, NT * nunknowns)
    end

    # We no longer need the exact indexes of all non-zero entires in the Jacobian matrix.
    # We do however need the set of equation indexes for each sim period
    foreach(unique! ∘ sort!, II)

    # BI holds the indexes in JMAT.nzval for each block of equations
    BI = make_BI(JMAT, II)  # same as the two lines above, but faster

    # We also need the times of the final conditions
    push!(TT, term)

    # 
    exog_mask = falses(nunknowns * NT)
    # Initial conditions are set as exogenous values
    exog_mask[vec(LI[init, :])] .= true
    # The exogenous values during sim are set in update_plan!() call below.

    # Final conditions are complicated
    fc_mask = falses(nunknowns * NT)
    fc_mask[vec(LI[term, :])] .= true

    # The solve_mask is redundant. We pre-compute and store it for speed
    solve_mask = .!(fc_mask .| exog_mask)

    sd = StackedTimeSolverData(NT, nvars, nshks, nunknowns, fctype, TT, II, JJ, BI, JMAT,
        sparse([], [], Float64[], NTFC * nunknowns, size(JMAT, 1)),
        need_SS ? transform(steadystatearray(model, plan), model) : zeros(0, 0),
        islog.(model.allvars) .| isneglog.(model.allvars), islin.(model.allvars),
        evaldata, exog_mask, fc_mask, solve_mask,
        Ref{Any}(nothing), getoption(model, :factorization, :lu))

    return update_plan!(sd, model, plan; changed=true)
end

"""
    assign_exog_data!(x::Matrix, exog::Matrix, sd::StackedTimeSolverData)

Assign the exogenous points into `x` according to the plan with which `sd` was created using 
exogenous data from `exog`.  Also call [`assign_final_condition!`](@ref).

!!! warning
    Internal function not part of the public interface.
"""
function assign_exog_data!(x::AbstractArray{Float64,2}, exog::AbstractArray{Float64,2}, sd::StackedTimeSolverData)
    # @assert size(x,1) == size(exog,1) == sd.NT
    x[sd.exog_mask] = exog[sd.exog_mask]
    assign_final_condition!(x, exog, sd)
    return x
end

"""
    assign_final_condition!(x::Matrix, exog::Matrix, sd::StackedTimeSolver)

Assign the final conditions into `x`. The final condition types for the different variables of the model 
are stored in the the solver data `sd`. `exog` is used for [`fcgiven`](@ref).

!!! warning
    Internal function not part of the public interface.
"""
function assign_final_condition!(x::AbstractArray{Float64,2}, exog::AbstractArray{Float64,2}, sd::StackedTimeSolverData)
    for (vi, fc) in enumerate(sd.FC)
        assign_fc!(view(x, :, vi), exog[:, vi], vi, sd, fc)
    end
    return x
end

"""
    stackedtime_R!(R::Vector, point::Array, exog::Array, sd::StackedTimeSolverData)

Compute the residual of the stacked time system at the given `point`. R is
updated in place and returned.
"""
function stackedtime_R!(res::AbstractArray{Float64,1}, point::AbstractArray{Float64}, exog_data::AbstractArray{Float64}, sd::StackedTimeSolverData)
    @assert size(point) == size(exog_data) == (sd.NT, sd.NU)
    # point = reshape(point, sd.NT, sd.NU)
    # exog_data = reshape(exog_data, sd.NT, sd.NU)
    @assert(length(res) == size(sd.J, 1), "Length of residual vector doesn't match.")
    for (ii, tt) in zip(sd.II, sd.TT)
        eval_R!(view(res, ii), point[tt, :], sd.evaldata)
    end
    return res
end

#= disable 

# this is not necessary with log-transformed variables
# we keep it because it might be necessary for other transformations in the future.

@inline update_CiSc!(x::AbstractArray{Float64,2}, sd::StackedTimeSolverData) = any(sd.log_mask) ? update_CiSc!(x, sd, Val(sd.FC)) : nothing

@inline update_CiSc!(x, sd, ::Val{fcgiven}) = nothing
@inline update_CiSc!(x, sd, ::Val{fclevel}) = nothing
function update_CiSc!(x, sd::StackedTimeSolverData, ::Val{fcslope})
    # LinearIndices used for indexing the columns of the global matrix
    local LI = LinearIndices((1:sd.NT, 1:sd.NU))
    # The last simulation period
    local term_Ts = sd.TT[end]
    if isempty(term_Ts)
        return
    end
    local last_T = term_Ts[1] - 1
    local NTFC = length(term_Ts)

    # @info "last_T = $(last_T), NTFC = $(NTFC)"

    # Iterate over the non-zero values of CiSc and update
    # values as necessary
    local rows = rowvals(sd.CiSc)
    local vals = nonzeros(sd.CiSc)
    local ncols = size(sd.CiSc, 2)
    for col = 1:ncols
        nzr = nzrange(sd.CiSc, col)
        if isempty(nzr)
            continue
        end
        # Compute variable and time index from column index
        var, tm = divrem(LI[sd.solve_mask][col] - 1, sd.NT)  .+ 1

        # @info "var = $(var), tm = $(tm)"

        if !sd.log_mask[var]
            continue
        end
        if tm != last_T
            error("Last simulation times don't match")
        end
        for j = nzr
            row = rows[j]
            # update vals[j]
            local T = rem(row - 1, NTFC) + 1 + last_T

            # @info "Updating $((row, col)) with T=$(T), x[T, var] = $(x[T, var]), x[last_T, var] = $(x[last_T, var])"

            vals[j] = - x[T, var] / x[last_T, var]
        end
    end
    return nothing
end

function update_CiSc!(x, sd, ::Val{fcnatural})
    # LinearIndices used for indexing the columns of the global matrix
    local LI = LinearIndices((1:sd.NT, 1:sd.NU))
    # The last simulation period
    local term_Ts = sd.TT[end]
    if isempty(term_Ts)
        return
    end
    local last_T = term_Ts[1] - 1
    local NTFC = length(term_Ts)

    # @info "last_T = $(last_T), NTFC = $(NTFC)"

    # Iterate over the non-zero values of CiSc and update
    # values as necessary
    local rows = rowvals(sd.CiSc)
    local vals = nonzeros(sd.CiSc)
    local ncols = size(sd.CiSc, 2)
    for col = 1:ncols
        nzr = nzrange(sd.CiSc, col)
        if isempty(nzr)
            continue
        end
        # Compute variable and time index from column index
        var, tm = divrem(LI[sd.solve_mask][col] - 1, sd.NT)  .+ 1

        # @info "var = $(var), tm = $(tm)"

        if !sd.log_mask[var]
            continue
        end
        if tm == last_T
            s = -1
            c = 2
        elseif tm == last_T - 1
            s = +1
            c = 1
        else
            error("Last simulation times don't match")
        end
        for j = nzr
            row = rows[j]
            # update vals[j]
            local T = rem(row - 1, NTFC) + 1 + last_T

            # @info "Updating $((row, col)) with T=$(T), x[T, var] = $(x[T, var]), x[last_T, var] = $(x[last_T, var])"

            vals[j] = s * (c + T - last_T - 1 ) * x[T, var] / x[tm, var]
        end
    end
    return nothing
end 
=#


"""
    R, J = stackedtime_RJ(point::Array, exog::Array, sd::StackedTimeSolverData)

Compute the residual and Jacobian of the stacked time system at the given
`point`.
"""
function stackedtime_RJ(point::AbstractArray{Float64}, exog_data::AbstractArray{Float64}, sd::StackedTimeSolverData;
    debugging=false)
    nunknowns = sd.NU
    @assert size(point) == size(exog_data) == (sd.NT, nunknowns)
    # point = reshape(point, sd.NT, nunknowns)
    # exog_data = reshape(exog_data, sd.NT, nunknowns)
    JAC = sd.J
    RES = Vector{Float64}(undef, size(JAC, 1))
    # Model equations @ [1] to [end-1]
    haveJ = isa(sd.evaldata, ModelBaseEcon.LinearizedModelEvaluationData) && !any(isnan.(JAC.nzval))
    haveLU = sd.J_factorized[] !== nothing
    if haveJ
        # update only RES
        for i = 1:length(sd.BI)
            eval_R!(view(RES, sd.II[i]), point[sd.TT[i], :], sd.evaldata)
        end
    else
        # update both RES and JAC
        for i = 1:length(sd.BI)
            R, J = eval_RJ(point[sd.TT[i], :], sd.evaldata)
            RES[sd.II[i]] .= R
            JAC.nzval[sd.BI[i]] .= J.nzval
        end
        # update_CiSc!(point, sd)
        haveLU = false
    end
    if !haveLU
        if nnz(sd.CiSc) > 0
            JJ = JAC[:, sd.solve_mask] - JAC[:, sd.fc_mask] * sd.CiSc
        else
            JJ = JAC[:, sd.solve_mask]
        end
        try
            # compute lu decomposition of the active part of J and cache it.
            sd.J_factorized[] = sd.factorization == :qr ? qr(JJ) : lu(JJ)
        catch e
            if e isa SingularException
                @error("The system is underdetermined with the given set of equations and final conditions.")
            end
            debugging && return RES, deepcopy(JJ)
            rethrow()
        end
    end
    return RES, sd.J_factorized[]
end

"""
    assign_update_step!(x::Array, lambda, dx, sd::StackedTimeSolverData)

Perform something similar to `x = x + lambda * dx`, but with the necessary
corrections related to final conditions.
"""
function assign_update_step!(x::AbstractArray{Float64}, λ::Float64, Δx::AbstractArray{Float64}, sd::StackedTimeSolverData)
    x[sd.solve_mask] .+= λ .* Δx
    if nnz(sd.CiSc) > 0
        x[sd.fc_mask] .-= λ .* (sd.CiSc * Δx)
        # if sd.FC == fcnatural && any(sd.log_mask) && !isempty(sd.TT[end])
        #     for t = sd.TT[end]
        #         @. x[t, sd.log_mask] = x[t - 1, sd.log_mask]^2 / x[t - 2,sd.log_mask]
        #     end
        # end
        # assign_final_condition!(x, zeros(0,0), sd, Val(fcslope))
    end
    return x
end<|MERGE_RESOLUTION|>--- conflicted
+++ resolved
@@ -368,13 +368,9 @@
     # Prep the Jacobian matrix
     neq = 0 # running counter of equations added to matrix
     # Model equations are the same for each sim period, just shifted according to t
-<<<<<<< HEAD
-    Jblock = [ti + NT * (ModelBaseEcon._index_of_var(var, unknowns) - 1) for eqn_pair in equations for (var, ti) in keys(eqn_pair[2].tsrefs)]
+    Jblock = [ti + NT * (var_to_idx[var] - 1) for eqn_pair in equations for (var, ti) in keys(eqn_pair[2].tsrefs)]
     Iblock = [i for (i, eqn_pair) in enumerate(equations) for _ in eqn_pair[2].tsrefs]
-=======
-    Jblock = [ti + NT * (var_to_idx[var] - 1) for eqn in equations for (var, ti) in keys(eqn.tsrefs)]
-    Iblock = [i for (i, eqn) in enumerate(equations) for _ in eqn.tsrefs]
->>>>>>> 36ecc5f3
+
     Tblock = -model.maxlag:model.maxlead
     for t in sim
         push!(TT, t .+ Tblock)

--- conflicted
+++ resolved
@@ -243,12 +243,7 @@
         last_sim_t = last(sim)
         var_to_idx = ModelBaseEcon.get_var_to_idx(model)
         for (vi, (v, fc)) in enumerate(zip(unknowns, sd.FC))
-<<<<<<< HEAD
-            # This assert is expensive, consider reenable in some debug mode option
-            # @assert vi == ModelBaseEcon._index_of_var(v, unknowns)
-=======
             @assert vi == var_to_idx[v]
->>>>>>> fe1cfd8e
             # var_CiSc returns a Dict with keys equal to the column offset relative to last_sim_t
             # and values containing the column values.
             for (offset, values) in var_CiSc(sd, v, fc)
@@ -373,15 +368,6 @@
     # Prep the Jacobian matrix
     neq = 0 # running counter of equations added to matrix
     # Model equations are the same for each sim period, just shifted according to t
-<<<<<<< HEAD
-
-    # Precompute index lookup for variables
-    var_to_idx = Dict{ModelVariable, Int}()
-    for (idx, var) in enumerate(unknowns)
-        var_to_idx[var] = idx
-    end
-=======
->>>>>>> fe1cfd8e
     Jblock = [ti + NT * (var_to_idx[var] - 1) for eqn in equations for (var, ti) in keys(eqn.tsrefs)]
     Iblock = [i for (i, eqn) in enumerate(equations) for _ in eqn.tsrefs]
     Tblock = -model.maxlag:model.maxlead

name = "StateSpaceEcon"
uuid = "e4c825b0-b65c-11ea-0b5a-6176b64e7b7f"
authors = ["Atai Akunov <aakunov@bankofcanada.ca>", "Boyan Bejanov <bbejanov@bankofcanada.ca>", "Nicholas Labelle St-Pierre <labs@bankofcanada.ca>"]
version = "0.5.2"

[deps]
DelimitedFiles = "8bb1440f-4735-579b-a4ab-409b98df4dab"
DiffResults = "163ba53b-c6d8-5494-b064-1a9d43ac40c5"
ForwardDiff = "f6369f11-7733-5829-9624-2563aa707210"
LinearAlgebra = "37e2e46d-f89d-539d-b4ee-838fcccc9c8e"
ModelBaseEcon = "1d16192e-b65e-11ea-11ed-0789cee22d2f"
Pardiso = "46dd5b70-b6fb-5a00-ae2d-e8fea33afaf2"
Printf = "de0858da-6303-5e67-8744-51eddeeeb8d7"
Random = "9a3f8284-a2c9-5f02-9a11-845980a1fd5c"
SparseArrays = "2f01184e-e22b-5df5-ae63-d93ebab69eaf"
SuiteSparse = "4607b0f0-06f3-5cda-b6b1-a6196a1729e9"
Suppressor = "fd094767-a336-5f1f-9728-57cf17d0bbfb"
TimeSeriesEcon = "8b6756d2-c55c-11ea-2998-5f67ea17da60"
TimerOutputs = "a759f4b9-e2f1-59dc-863e-4aeb61b1ea8f"

[compat]
DelimitedFiles = "1.7"
DiffResults = "1.0"
ForwardDiff = "0.10"
LinearAlgebra = "1.7"
ModelBaseEcon = "0.6"
<<<<<<< HEAD
Pardiso = "0.5.6"
=======
Pardiso = "0.5"
>>>>>>> 67de858b
Printf = "1.7"
Random = "1.7"
SparseArrays = "1.7"
Suppressor = "0.2"
TimeSeriesEcon = "0.7"
TimerOutputs = "0.5"
julia = "1.7"

[extras]
DelimitedFiles = "8bb1440f-4735-579b-a4ab-409b98df4dab"
JLD2 = "033835bb-8acc-5ee8-8aae-3f567f8a3819"
Suppressor = "fd094767-a336-5f1f-9728-57cf17d0bbfb"
Test = "8dfed614-e22c-5e08-85e1-65c5234f0b40"

[targets]
test = ["Test"]<|MERGE_RESOLUTION|>--- conflicted
+++ resolved
@@ -24,11 +24,7 @@
 ForwardDiff = "0.10"
 LinearAlgebra = "1.7"
 ModelBaseEcon = "0.6"
-<<<<<<< HEAD
-Pardiso = "0.5.6"
-=======
 Pardiso = "0.5"
->>>>>>> 67de858b
 Printf = "1.7"
 Random = "1.7"
 SparseArrays = "1.7"
